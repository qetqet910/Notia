--- conflicted
+++ resolved
@@ -1,9 +1,5 @@
 import { supabase } from "./supabase";
-<<<<<<< HEAD
-import { generateRandomKey } from "@/utils/keys";
-=======
 import { generateRandomKey, formatKey } from "@/utils/keys";
->>>>>>> b05a4dee
 
 type SocialProvider = "github" | "google";
 
@@ -96,40 +92,6 @@
 
   // auth.ts의 loginWithKey 함수 수정
   async loginWithKey(key: string) {
-<<<<<<< HEAD
-    // 1. 키로 사용자 찾기
-    const { data: keyData, error: keyError } = await supabase
-      .from("user_keys")
-      .select("user_id, key")
-      .eq("key", key)
-      .eq("is_active", true)
-      .single();
-
-    if (keyError || !keyData) {
-      throw new Error("유효하지 않은 키입니다.");
-    }
-
-    // 2. 해당 사용자의 이메일 찾기
-    const { data: userData, error: userError } = await supabase
-      .from("user_profiles")
-      .select("id, user_id")
-      .eq("user_id", keyData.user_id)
-      .single();
-
-    if (userError) {
-      throw new Error("사용자 정보를 찾을 수 없습니다.");
-    }
-
-    // 3. 익명 로그인 (키 기반 인증)
-    const { data: authData, error: authError } =
-      await supabase.auth.signInWithPassword({
-        email: `${keyData.user_id}@amnesia.app`, // 가상 이메일
-        password: key, // 키를 비밀번호로 사용
-      });
-
-    if (authError) {
-      throw new Error("인증에 실패했습니다.");
-=======
     // 키로 사용자 찾기 (만료 확인 추가)
     try {
       // 키 형식 정리 (하이픈 제거)
@@ -189,75 +151,11 @@
     } catch (err) {
       console.error("키 로그인 실패:", err);
       throw err;
->>>>>>> b05a4dee
-    }
-
-    return {
-      user: authData.user,
-      key,
-    };
+    }
   }
 
   // auth.ts의 generateAndStoreKey 함수 수정
   async generateAndStoreKey(email?: string) {
-<<<<<<< HEAD
-    // 1. 익명 사용자 생성 또는 이메일 사용자 생성
-    let authResponse;
-
-    if (email) {
-      // 이메일이 있으면 이메일로 가입
-      authResponse = await supabase.auth.signUp({
-        email,
-        password: generateRandomKey(12), // 임의의 비밀번호 생성
-        options: {
-          emailRedirectTo: `${window.location.origin}/auth/callback`,
-        },
-      });
-    } else {
-      // 이메일이 없으면 익명 로그인
-      const anonymousEmail = `anon-${Date.now()}@amnesia.app`;
-      const anonymousPassword = generateRandomKey(12);
-
-      authResponse = await supabase.auth.signUp({
-        email: anonymousEmail,
-        password: anonymousPassword,
-      });
-    }
-
-    if (authResponse.error) {
-      throw authResponse.error;
-    }
-
-    const user = authResponse.data.user;
-    if (!user) throw new Error("사용자 생성에 실패했습니다.");
-
-    // 2. 사용자 키 생성
-    const key = generateRandomKey(16);
-
-    // 3. 키 저장
-    const { error: keyError } = await supabase.from("user_keys").insert({
-      user_id: user.id,
-      key,
-      created_at: new Date().toISOString(),
-      is_active: true,
-    });
-
-    if (keyError) {
-      throw keyError;
-    }
-
-    // 4. 사용자 프로필 생성
-    const { error: profileError } = await supabase
-      .from("user_profiles")
-      .insert({
-        user_id: user.id,
-        display_name: email ? email.split("@")[0] : "익명 사용자",
-        updated_at: new Date().toISOString(),
-      });
-
-    if (profileError) {
-      console.error("프로필 생성 오류:", profileError);
-=======
     try {
       // 이메일 유효성 검사
       if (!email || email.trim() === "") {
@@ -340,10 +238,7 @@
     } catch (err) {
       console.error("키 생성 실패:", err);
       throw err;
->>>>>>> b05a4dee
-    }
-
-    return key;
+    }
   }
 
   // 소셜 로그인 (개선된 버전)
@@ -381,12 +276,6 @@
   }
 
   async createGroup(name: string) {
-<<<<<<< HEAD
-    const user = await this.getCurrentUser();
-    if (!user) throw new Error("로그인이 필요합니다.");
-
-    const key = generateRandomKey(16);
-=======
     try {
       // 1. 그룹 생성
       const { data: groupData, error: groupError } = await supabase
@@ -413,7 +302,6 @@
         console.error("그룹 멤버십 생성 오류:", membershipError);
         throw membershipError;
       }
->>>>>>> b05a4dee
 
       // 3. 그룹 키 생성
       const groupKey = generateRandomKey(16);
@@ -421,38 +309,6 @@
         group_id: groupData.id,
         key: groupKey,
         created_at: new Date().toISOString(),
-<<<<<<< HEAD
-      })
-      .select()
-      .single();
-
-    if (error) throw error;
-
-    // 그룹 멤버로 자신 추가
-    await supabase.from("group_members").insert({
-      group_id: data.id,
-      user_id: user.id,
-      joined_at: new Date().toISOString(),
-    });
-
-    return data;
-  }
-
-  // 그룹 참여
-  async joinGroup(groupKey: string) {
-    const user = await this.getCurrentUser();
-    if (!user) throw new Error("로그인이 필요합니다.");
-
-    // 그룹 찾기
-    const { data: group, error: groupError } = await supabase
-      .from("user_groups")
-      .select("id, name, owner_id")
-      .eq("key", groupKey)
-      .single();
-
-    if (groupError || !group) {
-      throw new Error("유효하지 않은 그룹 키입니다.");
-=======
         is_active: true,
       });
 
@@ -468,37 +324,9 @@
     } catch (err) {
       console.error("그룹 생성 실패:", err);
       throw err;
->>>>>>> b05a4dee
-    }
-  }
-
-<<<<<<< HEAD
-    // 이미 멤버인지 확인
-    const { data: existingMember } = await supabase
-      .from("group_members")
-      .select("id")
-      .eq("group_id", group.id)
-      .eq("user_id", user.id)
-      .single();
-
-    if (existingMember) {
-      return { message: "이미 그룹의 멤버입니다." };
-    }
-
-    // 그룹에 멤버 추가
-    const { error: memberError } = await supabase.from("group_members").insert({
-      group_id: group.id,
-      user_id: user.id,
-      joined_at: new Date().toISOString(),
-    });
-
-    if (memberError) throw memberError;
-
-    return {
-      message: `${group.name} 그룹에 참여했습니다.`,
-      group,
-    };
-=======
+    }
+  }
+
   // 그룹 참여 - 수정된 버전
   async joinGroup(key: string) {
     try {
@@ -540,16 +368,10 @@
       console.error("그룹 참여 실패:", err);
       throw err;
     }
->>>>>>> b05a4dee
   }
 
   // 로그아웃 (개선된 버전)
   async logout() {
-<<<<<<< HEAD
-    console.log("로그아웃 시작");
-
-=======
->>>>>>> b05a4dee
     try {
       const { error } = await supabase.auth.signOut();
 
@@ -558,16 +380,9 @@
         throw error;
       }
 
-<<<<<<< HEAD
-      console.log("로그아웃 성공");
       return { success: true };
     } catch (err) {
-      console.error("로그아웃 예외:", err);
-=======
-      return { success: true };
-    } catch (err) {
       console.error("로그아웃 실패:", err);
->>>>>>> b05a4dee
       throw err;
     }
   }
